--- conflicted
+++ resolved
@@ -39,12 +39,7 @@
       - name: Install dependencies
         run: |
           python -m pip install --upgrade pip
-<<<<<<< HEAD
           python -m pip install .[all_extras,binder,dev,mlflow]
-=======
-          python -m pip install .[all_extras,binder,dev]
-          python -m pip install git+https://github.com/sktime/BaseObject.git@main
->>>>>>> 7c8703bb
       - name: Run example notebooks
         run: build_tools/run_examples.sh
         shell: bash
@@ -148,10 +143,6 @@
       - name: Install sktime and dependencies
         run: python -m pip install .[all_extras,dev]
 
-      - name: Install baseobject
-        run: |
-          python -m pip install git+https://github.com/sktime/BaseObject.git@main
-
       - name: Show dependencies
         run: python -m pip list
 
@@ -185,10 +176,6 @@
         run: |
           python -m pip install .[all_extras,dev] --no-cache-dir
 
-      - name: Install baseobject
-        run: |
-          python -m pip install git+https://github.com/sktime/BaseObject.git@main
-
       - name: Show dependencies
         run: python -m pip list
 
