--- conflicted
+++ resolved
@@ -104,9 +104,6 @@
         fixtures_to_exclude=fixtures_to_exclude,
     )
 
-<<<<<<< HEAD
-    if isinstance(estimator, BaseEstimator) or issubclass(estimator, BaseEstimator):
-=======
     def is_estimator(obj):
         """Return whether obj is an estimator class or estimator object."""
         if isclass(obj):
@@ -115,7 +112,6 @@
             return isinstance(obj, BaseEstimator)
 
     if is_estimator(estimator):
->>>>>>> 01b93245
         results_estimator = TestAllEstimators().run_tests(
             estimator=estimator,
             return_exceptions=return_exceptions,
