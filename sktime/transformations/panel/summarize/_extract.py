--- conflicted
+++ resolved
@@ -445,10 +445,6 @@
             `create_test_instance` uses the first (or only) dictionary in `params`
         """
         from sktime.forecasting.exp_smoothing import ExponentialSmoothing
-<<<<<<< HEAD
-
-        return {"forecaster": ExponentialSmoothing(), "param_names": ["initial_level"]}
-=======
         from sktime.forecasting.trend import TrendForecaster
         from sktime.utils.validation._dependencies import _check_estimator_deps
 
@@ -470,5 +466,4 @@
                 }
             ]
 
-        return params
->>>>>>> 01b93245
+        return params