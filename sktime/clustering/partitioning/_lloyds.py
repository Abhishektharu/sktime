# -*- coding: utf-8 -*-
__author__ = ["chrisholder", "TonyBagnall"]

from abc import ABC, abstractmethod
from typing import Callable, Tuple, Union

import numpy as np
from numpy.random import RandomState
from sklearn.utils import check_random_state
from sklearn.utils.extmath import stable_cumsum

from sktime.clustering._base import BaseClusterer
from sktime.clustering.metrics.averaging._averaging import mean_average
from sktime.distances import distance_factory, pairwise_distance


def _forgy_center_initializer(
    X: np.ndarray, n_clusters: int, random_state: np.random.RandomState, **kwargs
) -> np.ndarray:
    """Compute the initial centers using forgy method.

    Parameters
    ----------
    X : np.ndarray (3d array of shape (n_instances,n_dimensions,series_length))
        Time series instances to cluster.
    n_clusters: int, defaults = 8
        The number of clusters to form as well as the number of
        centroids to generate.
    random_state: np.random.RandomState
        Determines random number generation for centroid initialization.

    Returns
    -------
    np.ndarray (3d array of shape (n_clusters, n_dimensions, series_length))
        Indexes of the cluster centers.
    """
    return X[random_state.choice(X.shape[0], n_clusters, replace=False)]


def _random_center_initializer(
    X: np.ndarray, n_clusters: int, random_state: np.random.RandomState, **kwargs
) -> np.ndarray:
    """Compute initial centroids using random method.

    This works by assigning each point randomly to a cluster. Then the average of
    the cluster is taken to get the centers.

    Parameters
    ----------
    X : np.ndarray (3d array of shape (n_instances,n_dimensions,series_length))
        Time series instances to cluster.
    n_clusters: int, defaults = 8
        The number of clusters to form as well as the number of
        centroids to generate.
    random_state: np.random.RandomState
        Determines random number generation for centroid initialization.

    Returns
    -------
    np.ndarray (3d array of shape (n_clusters, n_dimensions, series_length))
        Indexes of the cluster centers.
    """
    new_centers = np.zeros((n_clusters, X.shape[1], X.shape[2]))
    selected = random_state.choice(n_clusters, X.shape[0], replace=True)
    for i in range(n_clusters):
        curr_indexes = np.where(selected == i)[0]
        result = mean_average(X[curr_indexes])
        if result.shape[0] > 0:
            new_centers[i, :] = result
    return new_centers


def _kmeans_plus_plus(
    X: np.ndarray,
    n_clusters: int,
    random_state: np.random.RandomState,
    distance_metric: str = "euclidean",
    n_local_trials: int = None,
<<<<<<< HEAD
=======
    distance_params: dict = None,
>>>>>>> a517f02b
    **kwargs,
):
    """Compute initial centroids using kmeans++ method.

    This works by choosing one point at random. Next compute the distance between the
    center and each point. Sample these with a probability proportional to the square
    of the distance of the points from its nearest center.

    NOTE: This is adapted from sklearns implementation:
    https://
    github.com/scikit-learn/scikit-learn/blob/7e1e6d09b/sklearn/cluster/_kmeans.py

    Parameters
    ----------
    X : np.ndarray (3d array of shape (n_instances,n_dimensions,series_length))
        Time series instances to cluster.
    n_clusters: int, defaults = 8
        The number of clusters to form as well as the number of
        centroids to generate.
    random_state: np.random.RandomState
        Determines random number generation for centroid initialization.
    distance_metric: str, defaults = 'euclidean'
        String that is the distance metric.
    n_local_trials: integer, optional
        The number of seeding trials for each center (except the first),
        of which the one reducing inertia the most is greedily chosen.
        Set to None to make the number of trials depend logarithmically
        on the number of seeds (2+log(k)); this is the default.
    distance_params: dict, defaults = None
        Dictionary containing distance parameter kwargs.

    Returns
    -------
    np.ndarray (3d array of shape (n_clusters, n_dimensions, series_length))
        Indexes of the cluster centers.
    """
    n_samples, n_timestamps, n_features = X.shape

    centers = np.empty((n_clusters, n_timestamps, n_features), dtype=X.dtype)
    n_samples, n_timestamps, n_features = X.shape

    if n_local_trials is None:
        n_local_trials = 2 + int(np.log(n_clusters))

    center_id = random_state.randint(n_samples)
    centers[0] = X[center_id]
    closest_dist_sq = (
        pairwise_distance(centers[0, np.newaxis], X, metric=distance_metric) ** 2
    )
    current_pot = closest_dist_sq.sum()

    for c in range(1, n_clusters):
        rand_vals = random_state.random_sample(n_local_trials) * current_pot
        candidate_ids = np.searchsorted(stable_cumsum(closest_dist_sq), rand_vals)
        np.clip(candidate_ids, None, closest_dist_sq.size - 1, out=candidate_ids)

        distance_to_candidates = (
            pairwise_distance(X[candidate_ids], X, metric=distance_metric) ** 2
        )

        np.minimum(closest_dist_sq, distance_to_candidates, out=distance_to_candidates)
        candidates_pot = distance_to_candidates.sum(axis=1)

        best_candidate = np.argmin(candidates_pot)
        current_pot = candidates_pot[best_candidate]
        closest_dist_sq = distance_to_candidates[best_candidate]
        best_candidate = candidate_ids[best_candidate]

        centers[c] = X[best_candidate]

    return centers


class TimeSeriesLloyds(BaseClusterer, ABC):
    """Abstact class that implements time series Lloyds algorithm.

    Parameters
    ----------
    n_clusters: int, defaults = 8
        The number of clusters to form as well as the number of
        centroids to generate.
    init_algorithm: str, defaults = 'forgy'
        Method for initializing cluster centers. Any of the following are valid:
        ['kmeans++', 'random', 'forgy']
    metric: str or Callable, defaults = 'dtw'
        Distance metric to compute similarity between time series. Any of the following
        are valid: ['dtw', 'euclidean', 'erp', 'edr', 'lcss', 'squared', 'ddtw', 'wdtw',
        'wddtw']
    n_init: int, defaults = 10
        Number of times the k-means algorithm will be run with different
        centroid seeds. The final result will be the best output of n_init
        consecutive runs in terms of inertia.
    max_iter: int, defaults = 30
        Maximum number of iterations of the k-means algorithm for a single
        run.
    tol: float, defaults = 1e-6
        Relative tolerance with regards to Frobenius norm of the difference
        in the cluster centers of two consecutive iterations to declare
        convergence.
    verbose: bool, defaults = False
        Verbosity mode.
    random_state: int or np.random.RandomState instance or None, defaults = None
        Determines random number generation for centroid initialization.
    distance_params: dict, defaults = None
        Dictonary containing kwargs for the distance metric being used.

    Attributes
    ----------
    cluster_centers_: np.ndarray (3d array of shape (n_clusters, n_dimensions,
        series_length))
        Time series that represent each of the cluster centers. If the algorithm stops
        before fully converging these will not be consistent with labels_.
    labels_: np.ndarray (1d array of shape (n_instance,))
        Labels that is the index each time series belongs to.
    inertia_: float
        Sum of squared distances of samples to their closest cluster center, weighted by
        the sample weights if provided.
    n_iter_: int
        Number of iterations run.
    """

    _tags = {
        "capability:multivariate": True,
    }

    _init_algorithms = {
        "forgy": _forgy_center_initializer,
        "random": _random_center_initializer,
        "kmeans++": _kmeans_plus_plus,
    }

    def __init__(
        self,
        n_clusters: int = 8,
        init_algorithm: Union[str, Callable] = "random",
        metric: Union[str, Callable] = "euclidean",
        n_init: int = 10,
        max_iter: int = 300,
        tol: float = 1e-6,
        verbose: bool = False,
        random_state: Union[int, RandomState] = None,
        distance_params: dict = None,
    ):
        self.init_algorithm = init_algorithm
        self.metric = metric
        self.n_init = n_init
        self.max_iter = max_iter
        self.tol = tol
        self.verbose = verbose
        self.random_state = random_state
        self.distance_params = distance_params

        self.cluster_centers_ = None
        self.labels_ = None
        self.inertia_ = None
        self.n_iter_ = 0

        self._random_state = None
        self._init_algorithm = None

        self._distance_params = distance_params
        if distance_params is None:
            self._distance_params = {}

        super(TimeSeriesLloyds, self).__init__(n_clusters=n_clusters)

    def _check_params(self, X: np.ndarray) -> None:
        """Check parameters are valid and initialized.

        Parameters
        ----------
        X : np.ndarray (2d or 3d array of shape (n_instances, series_length) or shape
            (n_instances, n_dimensions, series_length))
            Time series instances to cluster.

        Raises
        ------
        ValueError
            If the init_algorithm value is invalid.
        """
        self._random_state = check_random_state(self.random_state)

        self._distance_metric = distance_factory(
            X[0], X[1], metric=self.metric, **self._distance_params
        )

        if isinstance(self.init_algorithm, str):
            self._init_algorithm = self._init_algorithms.get(self.init_algorithm)
        else:
            self._init_algorithm = self.init_algorithm

        if not isinstance(self._init_algorithm, Callable):
            raise ValueError(
                f"The value provided for init_algorim: {self.init_algorithm} is "
                f"invalid. The following are a list of valid init algorithms strings: "
                f"{list(self._init_algorithms.keys())}"
            )

        if self.distance_params is None:
            self._distance_params = {}
        else:
            self._distance_params = self.distance_params

    def _fit(self, X: np.ndarray, y=None):
        """Fit time series clusterer to training data.

        Parameters
        ----------
        X : np.ndarray (2d or 3d array of shape (n_instances, series_length) or shape
            (n_instances, n_dimensions, series_length))
            Training time series instances to cluster.
        y: ignored, exists for API consistency reasons.

        """
        self._check_params(X)

        best_centers = None
        best_inertia = np.inf
        best_labels = None
        best_iters = self.max_iter
        for _ in range(self.n_init):
            labels, centers, inertia, n_iters = self._fit_one_init(X)
            if inertia < best_inertia:
                best_centers = centers
                best_labels = labels
                best_inertia = inertia
                best_iters = n_iters

        self.labels_ = best_labels
        self.inertia_ = best_inertia
        self.cluster_centers_ = best_centers
        self.n_iter_ = best_iters
        return self

    def _predict(self, X: np.ndarray, y=None) -> np.ndarray:
        """Predict the closest cluster each sample in X belongs to.

        Parameters
        ----------
        X : np.ndarray (2d or 3d array of shape (n_instances, series_length) or shape
            (n_instances, n_dimensions, series_length))
            Time series instances to predict their cluster indexes.
        y: ignored, exists for API consistency reasons.

        Returns
        -------
        np.ndarray (1d array of shape (n_instances,))
            Index of the cluster each time series in X belongs to.
        """
        return self._assign_clusters(X, self.cluster_centers_)[0]

    def _fit_one_init(self, X) -> Tuple[np.ndarray, np.ndarray, float, int]:
        """Perform one pass of kmeans.

        This is done because the initial center assignment greatly effects the final
        result so we perform multiple passes at kmeans with different initial center
        assignments and keep the best results going froward.

        Parameters
        ----------
        X : np.ndarray (2d or 3d array of shape (n_instances, series_length) or shape
            (n_instances, n_dimensions, series_length))
            Training time series instances to cluster.
        y: ignored, exists for API consistency reasons.

        Returns
        -------
        np.ndarray (1d array of shape (n_instance,))
            Labels that is the index each time series belongs to.
        np.ndarray (3d array of shape (n_clusters, n_dimensions,
            series_length))
            Time series that represent each of the cluster centers. If the algorithm
            stops before fully converging these will not be consistent with labels.
        float
            Sum of squared distances of samples to their closest cluster center,
            weighted by the sample weights if provided.
        """
        cluster_centers = self._init_algorithm(
            X,
            self.n_clusters,
            self._random_state,
            distance_metric=self._distance_metric,
        )

        old_inertia = np.inf
        old_labels = None
        for i in range(self.max_iter):
            labels, inertia = self._assign_clusters(
                X,
                cluster_centers,
            )

            if np.abs(old_inertia - inertia) < self.tol:
                break
            old_inertia = inertia

            if np.array_equal(labels, old_labels):
                if self.verbose:
                    print(  # noqa: T001
                        f"Converged at iteration {i}: strict convergence."
                    )
                break
            elif old_labels is not None:
                # No strict convergence, check for tol based convergence.
                center_shift = pairwise_distance(
                    labels, old_labels, metric=self._distance_metric
                ).sum()
                if center_shift <= self.tol:
                    if self.verbose:
                        print(  # noqa: T001
                            f"Converged at iteration {i}: inertia "
                            f"{inertia} within tolerance {self.tol}."
                        )
                    break
            old_labels = labels

            cluster_centers = self._compute_new_cluster_centers(X, labels)

            if self.verbose is True:
                print(f"Iteration {i}, inertia {inertia}.")  # noqa: T001

        labels, inertia = self._assign_clusters(X, cluster_centers)
        centers = cluster_centers

        return labels, centers, inertia, i + 1

    def _assign_clusters(
        self, X: np.ndarray, cluster_centers: np.ndarray
    ) -> Tuple[np.ndarray, float]:
        """Assign each instance to a cluster.

        This is done by computing the distance between each instance and
        each cluster. For each instance an index is returned that indicates
        which center had the smallest distance to it.

        Parameters
        ----------
        X : np.ndarray (3d array of shape (n_instances, n_dimensions, series_length))
            Time series instances to predict their cluster indexes.
        cluster_centers: np.ndarray (3d array of shape
                                        (n_clusters, n_dimensions, series_length))
            Cluster centers to assign to.

        Returns
        -------
        np.ndarray (1d array of shape (n_instance,))
            Array of indexes of each instance closest cluster.
        float
            Only returned when return_inertia is true. Float representing inertia of
            the assigned clusters.
        """
        pairwise = pairwise_distance(X, cluster_centers, metric=self._distance_metric)
        return pairwise.argmin(axis=1), pairwise.min(axis=1).sum()

    def _score(self, X, y=None):
        return -self.inertia_

    @abstractmethod
    def _compute_new_cluster_centers(
        self, X: np.ndarray, assignment_indexes: np.ndarray
    ) -> np.ndarray:
        """Abstract method to compute new centers.

        Parameters
        ----------
        X : np.ndarray (3d array of shape (n_instances, n_dimensions, series_length))
            Time series instances to predict their cluster indexes.
        assignment_indexes: np.ndarray
            Indexes that each time series in X belongs to.

        Returns
        -------
        np.ndarray (3d of shape (n_clusters, n_dimensions, series_length)
            New cluster center values.
        """
        ...<|MERGE_RESOLUTION|>--- conflicted
+++ resolved
@@ -76,10 +76,7 @@
     random_state: np.random.RandomState,
     distance_metric: str = "euclidean",
     n_local_trials: int = None,
-<<<<<<< HEAD
-=======
     distance_params: dict = None,
->>>>>>> a517f02b
     **kwargs,
 ):
     """Compute initial centroids using kmeans++ method.
